package com.samsa.core;

import java.util.Objects;
import java.util.UUID;
import java.util.concurrent.ArrayBlockingQueue;
import java.util.concurrent.BlockingQueue;
import lombok.extern.slf4j.Slf4j;

/**
 * 노드 간의 메시지 전달을 위한 파이프를 구현합니다.
 * FIFO(First In First Out) 방식의 메시지 큐를 사용합니다.
 */
@Slf4j
public class Pipe {
<<<<<<< HEAD
    private final UUID id;
    private final BlockingQueue<Message> queue;
=======
    /** 파이프의 고유 식별자 */
    private final UUID id;
    /** 메시지를 저장하는 큐 */
    private final BlockingQueue<Message> queue;
    /** 기본 큐 용량 */
>>>>>>> e1841fca
    private static final int DEFAULT_CAPACITY = 1024;

    /**
     * 기본 용량의 파이프를 생성합니다.
     */
    public Pipe() {
        this(DEFAULT_CAPACITY);
    }

    /**
     * 지정된 용량의 파이프를 생성합니다.
<<<<<<< HEAD
     */
    public Pipe(int capacity) {
        this.id = UUID.randomUUID();
        this.queue = new ArrayBlockingQueue<>(capacity);
=======
     *
     * @param capacity 파이프의 최대 용량
     * @throws IllegalArgumentException 용량이 0 이하인 경우
     */
    public Pipe(int capacity) {
        if (capacity <= 0) {
            log.error("파이프 용량은 0보다 커야 합니다: {}", capacity);
            throw new IllegalArgumentException("Capacity must be greater than 0");
        }
        this.id = UUID.randomUUID();
        this.queue = new ArrayBlockingQueue<>(capacity);
        log.debug("파이프 생성됨. ID: {}, 용량: {}", id, capacity);
>>>>>>> e1841fca
    }

    /**
     * 메시지를 파이프에 넣습니다. 큐가 가득 찬 경우 false를 반환합니다.
     */
    public boolean offer(Message message) {
        if (Objects.isNull(message)) {
            throw new IllegalArgumentException("Message cannot be null");
        }
        return queue.offer(message);
    }

    /**
     * 파이프에서 메시지를 가져옵니다. 큐가 비어있는 경우 null을 반환합니다.
     */
    public Message poll() {
        return queue.poll();
    }

    /**
     * 파이프가 비어있는지 확인합니다.
     */
    public boolean isEmpty() {
        return queue.isEmpty();
    }

    /**
     * 파이프가 가득 찼는지 확인합니다.
     */
    public boolean isFull() {
        return queue.remainingCapacity() == 0;
    }

    /**
     * 현재 파이프에 있는 메시지 수를 반환합니다.
     */
    public int size() {
        return queue.size();
    }

    /**
     * 파이프의 고유 식별자를 반환합니다.
     */
    public UUID getId() {
        return id;
    }

    /**
     * 파이프를 비웁니다.
     */
    public void clear() {
        queue.clear();
    }

    /**
     * 현재 파이프의 상태 정보를 문자열로 반환합니다.
     */
    @Override
    public String toString() {
<<<<<<< HEAD
        return String.format("Pipe[id=%s, size=%d, capacity=%d]", id, queue.size(),
                queue.size() + queue.remainingCapacity());
=======
        return String.format("Pipe[id=%s, size=%d, capacity=%d]",
                id, queue.size(), queue.size() + queue.remainingCapacity());
>>>>>>> e1841fca
    }
}<|MERGE_RESOLUTION|>--- conflicted
+++ resolved
@@ -12,16 +12,11 @@
  */
 @Slf4j
 public class Pipe {
-<<<<<<< HEAD
-    private final UUID id;
-    private final BlockingQueue<Message> queue;
-=======
     /** 파이프의 고유 식별자 */
     private final UUID id;
     /** 메시지를 저장하는 큐 */
     private final BlockingQueue<Message> queue;
     /** 기본 큐 용량 */
->>>>>>> e1841fca
     private static final int DEFAULT_CAPACITY = 1024;
 
     /**
@@ -33,12 +28,6 @@
 
     /**
      * 지정된 용량의 파이프를 생성합니다.
-<<<<<<< HEAD
-     */
-    public Pipe(int capacity) {
-        this.id = UUID.randomUUID();
-        this.queue = new ArrayBlockingQueue<>(capacity);
-=======
      *
      * @param capacity 파이프의 최대 용량
      * @throws IllegalArgumentException 용량이 0 이하인 경우
@@ -51,7 +40,6 @@
         this.id = UUID.randomUUID();
         this.queue = new ArrayBlockingQueue<>(capacity);
         log.debug("파이프 생성됨. ID: {}, 용량: {}", id, capacity);
->>>>>>> e1841fca
     }
 
     /**
@@ -111,12 +99,7 @@
      */
     @Override
     public String toString() {
-<<<<<<< HEAD
-        return String.format("Pipe[id=%s, size=%d, capacity=%d]", id, queue.size(),
-                queue.size() + queue.remainingCapacity());
-=======
         return String.format("Pipe[id=%s, size=%d, capacity=%d]",
                 id, queue.size(), queue.size() + queue.remainingCapacity());
->>>>>>> e1841fca
     }
 }