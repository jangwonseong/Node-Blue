package com.samsa.core;

import org.slf4j.Logger;
import org.slf4j.LoggerFactory;

import java.util.ArrayList;
import java.util.List;

/**
 * FlowPool 클래스는 여러 Flow 객체들을 관리하고 병렬로 실행하는 컨테이너입니다. 각 Flow는 독립적인 스레드에서 실행되며, FlowPool은 이들의 생명주기를
 * 관리합니다.
 * 
 * FlowPool에 등록된 Flow들은 각기 다른 스레드에서 병렬로 실행되어 비동기적으로 처리할 수 있습니다.
 * 
 * @author samsa
 * @version 1.1
 */
public class FlowPool implements Runnable {
<<<<<<< HEAD
    private List<Flow> flows = new ArrayList<>();
    private List<Thread> flowThreads = new ArrayList<>();
    private volatile boolean running = true;

=======

    private static final Logger logger = LoggerFactory.getLogger(FlowPool.class);

    /** 실행할 Flow 객체들을 저장하는 리스트 */
    private final List<Flow> flows = new ArrayList<>();

    /**
     * FlowPool에 새로운 Flow를 추가합니다.
     * 
     * @param flow 추가할 Flow 객체
     * @throws IllegalArgumentException flow가 null일 경우 예외 발생
     */
>>>>>>> 49f67d2e
    public void addFlow(Flow flow) {
        if (flow == null) {
            logger.error("Flow 객체는 null일 수 없습니다.");
            throw new IllegalArgumentException("Flow 객체는 null일 수 없습니다.");
        }
        flows.add(flow);
        logger.info("Flow가 추가되었습니다. 현재 등록된 Flow 개수: {}", flows.size());
    }

<<<<<<< HEAD
    @Override
    public void run() {
        flowThreads.clear();
        running = true;
        
        flows.forEach(flow -> {
            Thread thread = new Thread(flow);
            flowThreads.add(thread);
            thread.start();
        });
    }

    /**
     * FlowPool에 포함된 모든 Flow의 실행을 중지합니다.
     * 각 Flow의 스레드를 인터럽트하고 리소스를 정리합니다.
     */
    public void stop() {
        running = false;
        flowThreads.forEach(Thread::interrupt);
        flowThreads.clear();
        flows.clear();
=======
    /**
     * FlowPool에 포함된 모든 Flow를 병렬로 실행합니다. 각 Flow는 독립적인 스레드에서 실행됩니다.
     * 
     * @throws IllegalStateException Flow가 하나도 등록되지 않았을 경우 예외 발생
     */
    @Override
    public void run() {
        if (flows.isEmpty()) {
            logger.error("실행할 Flow가 없습니다.");
            throw new IllegalStateException("실행할 Flow가 없습니다.");
        }

        logger.info("Flow들을 병렬로 실행합니다.");
        flows.forEach(flow -> {
            try {
                new Thread(flow).start();
                logger.info("Flow가 스레드에서 실행 중입니다.");
            } catch (Exception e) {
                logger.error("Flow 실행 중 오류가 발생했습니다. Flow ID");
            }
        });
>>>>>>> 49f67d2e
    }
}
                                                      <|MERGE_RESOLUTION|>--- conflicted
+++ resolved
@@ -16,17 +16,14 @@
  * @version 1.1
  */
 public class FlowPool implements Runnable {
-<<<<<<< HEAD
-    private List<Flow> flows = new ArrayList<>();
-    private List<Thread> flowThreads = new ArrayList<>();
-    private volatile boolean running = true;
-
-=======
 
     private static final Logger logger = LoggerFactory.getLogger(FlowPool.class);
 
     /** 실행할 Flow 객체들을 저장하는 리스트 */
     private final List<Flow> flows = new ArrayList<>();
+    private List<Flow> flows = new ArrayList<>();
+    private List<Thread> flowThreads = new ArrayList<>();
+    private volatile boolean running = true;
 
     /**
      * FlowPool에 새로운 Flow를 추가합니다.
@@ -34,7 +31,6 @@
      * @param flow 추가할 Flow 객체
      * @throws IllegalArgumentException flow가 null일 경우 예외 발생
      */
->>>>>>> 49f67d2e
     public void addFlow(Flow flow) {
         if (flow == null) {
             logger.error("Flow 객체는 null일 수 없습니다.");
@@ -44,29 +40,6 @@
         logger.info("Flow가 추가되었습니다. 현재 등록된 Flow 개수: {}", flows.size());
     }
 
-<<<<<<< HEAD
-    @Override
-    public void run() {
-        flowThreads.clear();
-        running = true;
-        
-        flows.forEach(flow -> {
-            Thread thread = new Thread(flow);
-            flowThreads.add(thread);
-            thread.start();
-        });
-    }
-
-    /**
-     * FlowPool에 포함된 모든 Flow의 실행을 중지합니다.
-     * 각 Flow의 스레드를 인터럽트하고 리소스를 정리합니다.
-     */
-    public void stop() {
-        running = false;
-        flowThreads.forEach(Thread::interrupt);
-        flowThreads.clear();
-        flows.clear();
-=======
     /**
      * FlowPool에 포함된 모든 Flow를 병렬로 실행합니다. 각 Flow는 독립적인 스레드에서 실행됩니다.
      * 
@@ -88,7 +61,25 @@
                 logger.error("Flow 실행 중 오류가 발생했습니다. Flow ID");
             }
         });
->>>>>>> 49f67d2e
+        flowThreads.clear();
+        running = true;
+        
+        flows.forEach(flow -> {
+            Thread thread = new Thread(flow);
+            flowThreads.add(thread);
+            thread.start();
+        });
+    }
+
+    /**
+     * FlowPool에 포함된 모든 Flow의 실행을 중지합니다.
+     * 각 Flow의 스레드를 인터럽트하고 리소스를 정리합니다.
+     */
+    public void stop() {
+        running = false;
+        flowThreads.forEach(Thread::interrupt);
+        flowThreads.clear();
+        flows.clear();
     }
 }
                                                       