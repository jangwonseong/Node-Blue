--- conflicted
+++ resolved
@@ -13,16 +13,12 @@
     /** 입력 파이프들의 리스트 */
     private final List<Pipe> inputPipes = new ArrayList<>();
 
-<<<<<<< HEAD
-    protected InNode(UUID id) {
-=======
     /**
      * InNode를 생성합니다.
      *
      * @param id 노드의 고유 식별자
      */
     protected InNode(String id) {
->>>>>>> db71d009
         this.id = id;
     }
 
