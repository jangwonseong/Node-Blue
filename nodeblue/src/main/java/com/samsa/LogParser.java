--- conflicted
+++ resolved
@@ -12,11 +12,12 @@
 
 import lombok.extern.slf4j.Slf4j;
 
+import lombok.extern.slf4j.Slf4j;
+
 /**
  * 로그 파일을 파싱하고 분석하는 기능을 제공하는 클래스입니다.
  * 다양한 필터링 옵션과 검색 기능을 지원합니다.
  * 
-<<<<<<< HEAD
  * <p>주요 기능:</p>
  * <ul>
  *   <li>로그 레벨별 메시지 분류</li>
@@ -24,10 +25,6 @@
  *   <li>로그 레벨 우선순위 기반 필터링</li>
  *   <li>키워드 기반 검색</li>
  * </ul>
-=======
- * 이 클래스는 로그 파일을 읽어서 각 로그 레벨별로 메시지를 분류하고,
- * 분류된 결과를 맵 형태로 제공합니다.
->>>>>>> 8087b0d7
  *
  * @author samsa
  * @version 2.0
