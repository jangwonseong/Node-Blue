--- conflicted
+++ resolved
@@ -61,15 +61,12 @@
             <artifactId>slf4j-api</artifactId>
             <version>2.0.9</version>
         </dependency>
-<<<<<<< HEAD
-=======
         <!-- Influx DB -->
         <dependency>
             <groupId>com.influxdb</groupId>
             <artifactId>influxdb-client-java</artifactId>
             <version>6.12.0</version> 
         </dependency>
->>>>>>> b2771b40
         <!-- Lombok -->
         <dependency>
             <groupId>org.projectlombok</groupId>
