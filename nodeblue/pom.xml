--- conflicted
+++ resolved
@@ -116,19 +116,17 @@
             <artifactId>mysql-connector-j</artifactId>
             <version>9.1.0</version>
         </dependency>
-<<<<<<< HEAD
         <dependency>
             <groupId>org.reflections</groupId>
             <artifactId>reflections</artifactId>
             <version>0.10.2</version>
-=======
+      </dependency>
         <!-- https://mvnrepository.com/artifact/hikari-cp/hikari-cp -->
         <dependency>
             <groupId>com.zaxxer</groupId>
             <artifactId>HikariCP</artifactId>
             <version>5.0.1</version>
             <!-- 최신 버전 확인 후 업데이트 -->
->>>>>>> e6c9ce9b
         </dependency>
     </dependencies>
 </project>